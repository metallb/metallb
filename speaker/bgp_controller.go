// Copyright 2017 Google Inc.
//
// Licensed under the Apache License, Version 2.0 (the "License");
// you may not use this file except in compliance with the License.
// You may obtain a copy of the License at
//
//      http://www.apache.org/licenses/LICENSE-2.0
//
// Unless required by applicable law or agreed to in writing, software
// distributed under the License is distributed on an "AS IS" BASIS,
// WITHOUT WARRANTIES OR CONDITIONS OF ANY KIND, either express or implied.
// See the License for the specific language governing permissions and
// limitations under the License.

package main

import (
	"fmt"
	"io"
	"net"
	"reflect"
	"sort"
	"strconv"
	"time"

	"go.universe.tf/metallb/internal/bgp"
	"go.universe.tf/metallb/internal/config"
<<<<<<< HEAD
	"go.universe.tf/metallb/internal/k8s"
=======
>>>>>>> a3047c4d
	v1 "k8s.io/api/core/v1"
	"k8s.io/apimachinery/pkg/labels"

	"github.com/go-kit/kit/log"
	"github.com/go-kit/kit/log/level"
)

type peer struct {
	cfg *config.Peer
	bgp session
}

type bgpController struct {
	logger     log.Logger
	myNode     string
	nodeLabels labels.Set
	peers      []*peer
	svcAds     map[string][]*bgp.Advertisement
}

func (c *bgpController) SetConfig(l log.Logger, cfg *config.Config) error {
	newPeers := make([]*peer, 0, len(cfg.Peers))
newPeers:
	for _, p := range cfg.Peers {
		for i, ep := range c.peers {
			if ep == nil {
				continue
			}
			if reflect.DeepEqual(p, ep.cfg) {
				newPeers = append(newPeers, ep)
				c.peers[i] = nil
				continue newPeers
			}
		}
		// No existing peers match, create a new one.
		newPeers = append(newPeers, &peer{
			cfg: p,
		})
	}

	oldPeers := c.peers
	c.peers = newPeers

	for _, p := range oldPeers {
		if p == nil {
			continue
		}
		level.Info(l).Log("event", "peerRemoved", "peer", p.cfg.Addr, "reason", "removedFromConfig", "msg", "peer deconfigured, closing BGP session")
		if p.bgp != nil {
			if err := p.bgp.Close(); err != nil {
				level.Error(l).Log("op", "setConfig", "error", err, "peer", p.cfg.Addr, "msg", "failed to shut down BGP session")
			}
		}
	}

	return c.syncPeers(l)
}

// hasHealthyEndpoint return true if this node has at least one healthy endpoint.
// It only checks nodes matching the given filterNode function.
func hasHealthyEndpoint(eps k8s.EpsOrSlices, filterNode func(*string) bool) bool {
	ready := map[string]bool{}
	switch eps.Type {
	case k8s.Eps:
		for _, subset := range eps.EpVal.Subsets {
			for _, ep := range subset.Addresses {
				if filterNode(ep.NodeName) {
					continue
				}
				if _, ok := ready[ep.IP]; !ok {
					// Only set true if nothing else has expressed an
					// opinion. This means that false will take precedence
					// if there's any unready ports for a given endpoint.
					ready[ep.IP] = true
				}
			}
			for _, ep := range subset.NotReadyAddresses {
				ready[ep.IP] = false
			}
		}
	case k8s.Slices:
		for _, slice := range eps.SlicesVal {
			for _, ep := range slice.Endpoints {
				node := ep.Topology["kubernetes.io/hostname"]
				if filterNode(&node) {
					continue
				}
				for _, addr := range ep.Addresses {
					if _, ok := ready[addr]; !ok && k8s.IsConditionReady(ep.Conditions) {
						// Only set true if nothing else has expressed an
						// opinion. This means that false will take precedence
						// if there's any unready ports for a given endpoint.
						ready[addr] = true
					}
					if !k8s.IsConditionReady(ep.Conditions) {
						ready[addr] = false
					}
				}
			}
		}
	}

	for _, r := range ready {
		if r {
			// At least one fully healthy endpoint on this machine.
			return true
		}
	}
	return false
}

<<<<<<< HEAD
func (c *bgpController) ShouldAnnounce(l log.Logger, name string, svc *v1.Service, eps k8s.EpsOrSlices) string {
=======
func (c *bgpController) ShouldAnnounce(l log.Logger, svc *v1.Service, eps *v1.Endpoints, _ net.IP) string {
>>>>>>> a3047c4d
	// Should we advertise?
	// Yes, if externalTrafficPolicy is
	//  Cluster && any healthy endpoint exists
	// or
	//  Local && there's a ready local endpoint.
	filterNode := func(toFilter *string) bool {
		if toFilter == nil || *toFilter != c.myNode {
			return true
		}
		return false
	}

	if svc.Spec.ExternalTrafficPolicy == v1.ServiceExternalTrafficPolicyTypeLocal && !hasHealthyEndpoint(eps, filterNode) {
		return "noLocalEndpoints"
	} else if !hasHealthyEndpoint(eps, func(toFilter *string) bool { return false }) {
		return "noEndpoints"
	}
	return ""
}

// Called when either the peer list or node labels have changed,
// implying that the set of running BGP sessions may need tweaking.
func (c *bgpController) syncPeers(l log.Logger) error {
	var (
		errs          int
		needUpdateAds bool
	)
	for _, p := range c.peers {
		// First, determine if the peering should be active for this
		// node.
		shouldRun := false
		for _, ns := range p.cfg.NodeSelectors {
			if ns.Matches(c.nodeLabels) {
				shouldRun = true
				break
			}
		}

		// Now, compare current state to intended state, and correct.
		if p.bgp != nil && !shouldRun {
			// Oops, session is running but shouldn't be. Shut it down.
			level.Info(l).Log("event", "peerRemoved", "peer", p.cfg.Addr, "reason", "filteredByNodeSelector", "msg", "peer deconfigured, closing BGP session")
			if err := p.bgp.Close(); err != nil {
				level.Error(l).Log("op", "syncPeers", "error", err, "peer", p.cfg.Addr, "msg", "failed to shut down BGP session")
			}
			p.bgp = nil
		} else if p.bgp == nil && shouldRun {
			// Session doesn't exist, but should be running. Create
			// it.
			level.Info(l).Log("event", "peerAdded", "peer", p.cfg.Addr, "msg", "peer configured, starting BGP session")
			var routerID net.IP
			if p.cfg.RouterID != nil {
				routerID = p.cfg.RouterID
			}
			s, err := newBGP(c.logger, net.JoinHostPort(p.cfg.Addr.String(), strconv.Itoa(int(p.cfg.Port))), p.cfg.SrcAddr, p.cfg.MyASN, routerID, p.cfg.ASN, p.cfg.HoldTime, p.cfg.Password, c.myNode)
			if err != nil {
				level.Error(l).Log("op", "syncPeers", "error", err, "peer", p.cfg.Addr, "msg", "failed to create BGP session")
				errs++
			} else {
				p.bgp = s
				needUpdateAds = true
			}
		}
	}
	if needUpdateAds {
		// Some new sessions came up, resync advertisement state.
		if err := c.updateAds(); err != nil {
			level.Error(l).Log("op", "updateAds", "error", err, "msg", "failed to update BGP advertisements")
			return err
		}
	}
	if errs > 0 {
		return fmt.Errorf("%d BGP sessions failed to start", errs)
	}
	return nil
}

func (c *bgpController) SetBalancer(l log.Logger, name string, lbIP net.IP, pool *config.Pool) error {
	c.svcAds[name] = nil
	for _, adCfg := range pool.BGPAdvertisements {
		m := net.CIDRMask(adCfg.AggregationLength, 32)
		ad := &bgp.Advertisement{
			Prefix: &net.IPNet{
				IP:   lbIP.Mask(m),
				Mask: m,
			},
			LocalPref: adCfg.LocalPref,
		}
		for comm := range adCfg.Communities {
			ad.Communities = append(ad.Communities, comm)
		}
		sort.Slice(ad.Communities, func(i, j int) bool { return ad.Communities[i] < ad.Communities[j] })
		c.svcAds[name] = append(c.svcAds[name], ad)
	}

	if err := c.updateAds(); err != nil {
		return err
	}

	level.Info(l).Log("event", "updatedAdvertisements", "numAds", len(c.svcAds[name]), "msg", "making advertisements using BGP")

	return nil
}

func (c *bgpController) updateAds() error {
	var allAds []*bgp.Advertisement
	for _, ads := range c.svcAds {
		// This list might contain duplicates, but that's fine,
		// they'll get compacted by the session code when it's
		// calculating advertisements.
		//
		// TODO: be more intelligent about compacting advertisements
		// and detecting conflicting advertisements.
		allAds = append(allAds, ads...)
	}
	for _, peer := range c.peers {
		if peer.bgp == nil {
			continue
		}
		if err := peer.bgp.Set(allAds...); err != nil {
			return err
		}
	}
	return nil
}

func (c *bgpController) DeleteBalancer(l log.Logger, name, reason string) error {
	if _, ok := c.svcAds[name]; !ok {
		return nil
	}
	delete(c.svcAds, name)
	return c.updateAds()
}

type session interface {
	io.Closer
	Set(advs ...*bgp.Advertisement) error
}

func (c *bgpController) SetNode(l log.Logger, node *v1.Node) error {
	nodeLabels := node.Labels
	if nodeLabels == nil {
		nodeLabels = map[string]string{}
	}
	ns := labels.Set(nodeLabels)
	if c.nodeLabels != nil && labels.Equals(c.nodeLabels, ns) {
		// Node labels unchanged, no action required.
		return nil
	}
	c.nodeLabels = ns
	level.Info(l).Log("event", "nodeLabelsChanged", "msg", "Node labels changed, resyncing BGP peers")
	return c.syncPeers(l)
}

var newBGP = func(logger log.Logger, addr string, srcAddr net.IP, myASN uint32, routerID net.IP, asn uint32, hold time.Duration, password string, myNode string) (session, error) {
	return bgp.New(logger, addr, srcAddr, myASN, routerID, asn, hold, password, myNode)
}<|MERGE_RESOLUTION|>--- conflicted
+++ resolved
@@ -25,10 +25,7 @@
 
 	"go.universe.tf/metallb/internal/bgp"
 	"go.universe.tf/metallb/internal/config"
-<<<<<<< HEAD
 	"go.universe.tf/metallb/internal/k8s"
-=======
->>>>>>> a3047c4d
 	v1 "k8s.io/api/core/v1"
 	"k8s.io/apimachinery/pkg/labels"
 
@@ -140,11 +137,7 @@
 	return false
 }
 
-<<<<<<< HEAD
-func (c *bgpController) ShouldAnnounce(l log.Logger, name string, svc *v1.Service, eps k8s.EpsOrSlices) string {
-=======
-func (c *bgpController) ShouldAnnounce(l log.Logger, svc *v1.Service, eps *v1.Endpoints, _ net.IP) string {
->>>>>>> a3047c4d
+func (c *bgpController) ShouldAnnounce(l log.Logger, name string, svc *v1.Service, eps k8s.EpsOrSlices, _ net.IP) string {
 	// Should we advertise?
 	// Yes, if externalTrafficPolicy is
 	//  Cluster && any healthy endpoint exists
